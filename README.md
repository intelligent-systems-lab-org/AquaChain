--- conflicted
+++ resolved
@@ -1,90 +1,65 @@
-![Aquachain Logo](Aquachain.png)
-
------
-
-
-<div align="center">
-
-| <img src="https://solana.com/src/img/branding/solanaLogoMark.png" width="48" height="48"> <br> **Solana** | <img src="https://vectorified.com/images/rust-icon-15.png" width="48" height="48"> <br> **Rust** | <img src="https://img.icons8.com/color/48/typescript.png" width="48" height="48"> <br> **TypeScript** | <img src="https://nodejs.org/static/logos/jsIconGreen.svg" width="48" height="48"> <br> **Express.js** | <img src="https://www.anchor-lang.com/_next/image?url=%2Flogo.png&w=48&q=100" width="48" height="48"> <br> **Anchor** |
-|:--:|:--:|:--:|:--:|:--:|
-
-</div>
-
-<p align = "center">
-<b>A smart-contract based system for industrial water & waste resource management.</b> <i>Powered by the Solana blockchain.</i>
-</p>
-
------
-
-<p align="center">
-  <img src="https://img.shields.io/github/repo-size/intelligent-systems-lab-org/Aquachain?style=for-the-badge&color=green&logo=github" alt="Repo size">
-  <a href="https://github.com/intelligent-systems-lab-org/Aquachain/issues">
-    <img src="https://img.shields.io/github/issues/intelligent-systems-lab-org/Aquachain?style=for-the-badge&logo=github" alt="GitHub issues">
-  </a>
-  <img src="https://img.shields.io/github/last-commit/intelligent-systems-lab-org/Aquachain/main?style=for-the-badge&logo=github"
-  alt="GitHub last development commit">
-</p>
-
-## Introduction
-
-> [!NOTE]  
-> This section is a work in progress.
-
-## Tokens
-
-<<<<<<< HEAD
-| Token | Symbol | Description |
-|---|---|---|
-| WaterToken | WTK | Transacted every cubic meter of water usage to the consumer. |
-| WaterCapacityToken | WATC | Represents the contracted water capacity a consumer has at the start of the billing cycle. |
-| WasteToken | WST | Transacted every cubic meter of waste to be treated. |
-| ReservoirCapacityToken | RCT | The total water capacity within the reservoir. |
-=======
-| Token | Symbol | Description | Block Data
-|---|---|---|---|
-| WaterToken | WTK | Transacted every cubic meter of water usage to the consumer. | <ul><li>[Devnet](https://explorer.solana.com/address/DNVaLEjKvXXVitRqSsECzxSUi7ASDzmteTn5WeCqxoPE?cluster=devnet)</li><li>Mainnet</li></ul> |
-| WaterCapacityToken | WATC | Represents the contracted water capacity a consumer has at the start of the billing cycle. | <ul><li>[Devnet](https://explorer.solana.com/address/FV2Exaqv4p9j4qkrSFffybqXsWWUgZkBeN4UiRSrnhWc?cluster=devnet)</li><li>Mainnet</li></ul> |
-| WasteToken | WST | Transacted every cubic meter of waste to be treated. | <ul><li>[Devnet](https://explorer.solana.com/address/6Z5ENchymACuNgXpVr3XLRDK2bQexj3RPpcJCN6Cpbfs?cluster=devnet)</li><li>Mainnet</li></ul> |
-| ReservoirCapacityToken | RCT | The total water capacity within the reservoir. | <ul><li>[Devnet](https://explorer.solana.com/address/Hvik5e4dKiznG2cS1sfqqy1g4ivYGrcny6ra4k1hFQqX?cluster=devnet)</li><li>Mainnet</li></ul> |
->>>>>>> 2cbace55
-
-## Smart Contracts
-
-### SC1: Two-Part Tariff (Uniform and Increasing Block Rate)
-Justification: This tariff structure incentivizes conservation of the water resource.
-
-Rules: 	
-- **WaterToken:** A water token that is transacted every $X\ m^3$ to the consumer.
-- **WaterCapacityToken:** The amount that the consumer is contracted at the start is block rated, meaning a consumer contracted to $X \ m^3$ for that period would pay $Y rate and a consumer contracted to $A \ m^3$ for that period would pay $B rate.
-- **WasteToken:** The consumer is transacted a waste token every $X \ m^3$ to be treated.
-- **ReservoirCapacityToken:** The total water capacity within the reservoir.
-
-
-### SC2: Seasonal Tariff (Increasing block rate)
-Justification: The nations within the Caribbean are impacted by the dry and rainy season, where replenishment of the natural resources occur during the latter season and conservation efforts are needed in the former.
-
-Rules: 	
-- **WaterToken:** A water token that is transacted every $X \ m^3$ to the consumer. There is a flat rate at the start and then block rate increases as the reservoir capacity decreases during the dry season.
-<<<<<<< HEAD
-- **WaterCapacityToken:** The amount that the consumer is contracted at the start. Once the contracted amount is completed the consumer is then charged based on the difference between the maximum reservoir capacity and the current reservoir capacity (i.e., `chargedRate = blockRate * (maxCapacity - currentCapacity`). This means lower reservoir capacities increase the water rates in block.
-=======
-- **WaterCapacityToken:** The amount that the consumer is contracted at the start. Once the contracted amount is completed the consumer is then charged based on the difference between the maximum reservoir capacity and the current reservoir capacity (i.e chargedRate = blockRate * (maxCapacity - currentCapacity). This means lower reservoir capacities increase the water rates in block.
->>>>>>> 2cbace55
-- **WasteToken:** The consumer is transacted a waste token every $X \ m^3$ to be treated.
-- **ReservoirCapacityToken:** The total water capacity within the reservoir.
-
-### SC3: Seasonal Tariff (Decreasing block rate)
-Justification: The nations within the Caribbean are impacted by the dry and rainy season, where replenishment of the natural resources occur during the latter season and conservation efforts are needed in the former.
-
-Rules: 	
-- **WaterToken:** A water token that is transacted every $X \ m^3$ to the consumer. There is a flat rate at the start which is determined based on the WaterCapacity contracted amount. Higher contracted Water Capacity selected results in higher contracted rate per $X \ m^3$.
-<<<<<<< HEAD
-- **WaterCapacityToken:** The amount that the consumer is contracted at the start. Once the contracted amount is completed the consumer is then charged based on the the maximum and current reservoir capacity such that reservoir capacities exceeding the maximum capacity decrease the water rates in block (i.e., `chargedRate = blockRate * (2 - (currentCapacity / maxCapacity)`). 
-- **WasteToken:** The consumer is transacted a waste token every $X\ m^3$ to be treated.
-- **ReservoirCapacityToken:** The total water capacity within the reservoir.
-=======
-- **WaterCapacityToken:** The amount that the consumer is contracted at the start. Once the contracted amount is completed the consumer is then charged based on the the maximum and current reservoir capacity such that reservoir capacities exceeding the maximum capacity decrease the water rates in block (i.e chargedRate = blockRate * (2 - (currentCapacity / maxCapacity)). 
-- **WasteToken:** The consumer is transacted a waste token every $X\ m^3$ to be treated.
-- **ReservoirCapacityToken:** The total water capacity within the reservoir.
-
->>>>>>> 2cbace55
+![Aquachain Logo](Aquachain.png)
+
+-----
+
+
+<div align="center">
+
+| <img src="https://solana.com/src/img/branding/solanaLogoMark.png" width="48" height="48"> <br> **Solana** | <img src="https://vectorified.com/images/rust-icon-15.png" width="48" height="48"> <br> **Rust** | <img src="https://img.icons8.com/color/48/typescript.png" width="48" height="48"> <br> **TypeScript** | <img src="https://nodejs.org/static/logos/jsIconGreen.svg" width="48" height="48"> <br> **Express.js** | <img src="https://www.anchor-lang.com/_next/image?url=%2Flogo.png&w=48&q=100" width="48" height="48"> <br> **Anchor** |
+|:--:|:--:|:--:|:--:|:--:|
+
+</div>
+
+<p align = "center">
+<b>A smart-contract based system for industrial water & waste resource management.</b> <i>Powered by the Solana blockchain.</i>
+</p>
+
+-----
+
+<p align="center">
+  <img src="https://img.shields.io/github/repo-size/intelligent-systems-lab-org/Aquachain?style=for-the-badge&color=green&logo=github" alt="Repo size">
+  <a href="https://github.com/intelligent-systems-lab-org/Aquachain/issues">
+    <img src="https://img.shields.io/github/issues/intelligent-systems-lab-org/Aquachain?style=for-the-badge&logo=github" alt="GitHub issues">
+  </a>
+  <img src="https://img.shields.io/github/last-commit/intelligent-systems-lab-org/Aquachain/main?style=for-the-badge&logo=github"
+  alt="GitHub last development commit">
+</p>
+
+## Introduction
+
+> [!NOTE]  
+> This section is a work in progress.
+
+## Tokens
+
+| Token | Symbol | Description |
+|---|---|---|
+| WaterToken | WTK | Transacted every cubic meter of water usage to the consumer. |
+| WaterCapacityToken | WATC | Represents the contracted water capacity a consumer has at the start of the billing cycle. |
+| WasteToken | WST | Transacted every cubic meter of waste to be treated. |
+
+## Smart Contracts
+
+### SC1: Two-Part Tariff (Uniform and Increasing Block Rate)
+Justification: This tariff structure incentivizes conservation of the water resource.
+
+Rules: 	
+- **WaterToken:** A water token that is transacted every $X\ m^3$ to the consumer.
+- **WaterCapacityToken:** The amount that the consumer is contracted at the start is block rated, meaning a consumer contracted to $X \ m^3$ for that period would pay $Y rate and a consumer contracted to $A \ m^3$ for that period would pay $B rate.
+- **WasteToken:** The consumer is transacted a waste token every $X \ m^3$ to be treated.
+
+
+### SC2: Seasonal Tariff (Increasing block rate)
+Justification: The nations within the Caribbean are impacted by the dry and rainy season, where replenishment of the natural resources occur during the latter season and conservation efforts are needed in the former.
+
+Rules: 	
+- **WaterToken:** A water token that is transacted every $X \ m^3$ to the consumer. There is a flat rate at the start and then block rate increases as the reservoir capacity decreases during the dry season.
+- **WaterCapacityToken:** The amount that the consumer is contracted at the start. Once the contracted amount is completed the consumer is then charged based on the difference between the maximum reservoir capacity and the current reservoir capacity (i.e., `chargedRate = blockRate * (maxCapacity - currentCapacity`). This means lower reservoir capacities increase the water rates in block.
+
+
+### SC3: Seasonal Tariff (Decreasing block rate)
+Justification: The nations within the Caribbean are impacted by the dry and rainy season, where replenishment of the natural resources occur during the latter season and conservation efforts are needed in the former.
+
+Rules: 	
+- **WaterToken:** A water token that is transacted every $X \ m^3$ to the consumer. There is a flat rate at the start which is determined based on the WaterCapacity contracted amount. Higher contracted Water Capacity selected results in higher contracted rate per $X \ m^3$.
+- **WaterCapacityToken:** The amount that the consumer is contracted at the start. Once the contracted amount is completed the consumer is then charged based on the the maximum and current reservoir capacity such that reservoir capacities exceeding the maximum capacity decrease the water rates in block (i.e., `chargedRate = blockRate * (2 - (currentCapacity / maxCapacity)`). 